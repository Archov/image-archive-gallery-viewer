/* Reset and base styles */
* {
<<<<<<< HEAD
  margin: 0;
  padding: 0;
  box-sizing: border-box;
}

body {
  font-family:
    -apple-system, BlinkMacSystemFont, "Segoe UI", Roboto, Oxygen, Ubuntu, Cantarell, sans-serif;
  background-color: #1a1a1a;
  color: #ffffff;
  overflow: hidden;
  height: 100vh;
}

/* App container */
#app {
  height: 100vh;
  display: flex;
  flex-direction: column;
}

/* Gallery container */
#gallery-container {
  flex: 1;
  position: relative;
  overflow: hidden;
}

/* Drop zone */
#drop-zone {
  position: absolute;
  top: 0;
  left: 0;
  right: 0;
  bottom: 0;
  display: flex;
  align-items: center;
  justify-content: center;
  background: linear-gradient(135deg, #2a2a2a 0%, #1a1a1a 100%);
  border: 2px dashed #444;
  transition: all 0.3s ease;
}

#drop-zone.drag-over {
  background: linear-gradient(135deg, #3a3a3a 0%, #2a2a2a 100%);
  border-color: #666;
}

.drop-zone-content {
  text-align: center;
  max-width: 400px;
}

.drop-icon {
  font-size: 4rem;
  margin-bottom: 1rem;
  opacity: 0.7;
}

.drop-zone-content h2 {
  font-size: 1.5rem;
  margin-bottom: 0.5rem;
  font-weight: 300;
}

.drop-zone-content p {
  color: #ccc;
  margin-bottom: 2rem;
  font-size: 0.9rem;
}

#file-select-btn {
  background: #007acc;
  color: white;
  border: none;
  padding: 12px 24px;
  border-radius: 6px;
  font-size: 1rem;
  cursor: pointer;
  transition: background-color 0.2s ease;
}

#file-select-btn:hover {
  background: #005aa3;
}

/* Gallery grid */
#gallery-grid {
  position: absolute;
  top: 0;
  left: 0;
  right: 0;
  bottom: 0;
  overflow-y: auto;
  padding: 2px;
  display: grid;
  grid-template-columns: repeat(5, 1fr);
  gap: 2px;
  align-items: start;
  overflow-anchor: auto;
  contain: layout style;
  /* GPU acceleration for smooth scrolling */
  transform: translateZ(0);
  will-change: scroll-position;
}

/* Additional performance optimizations */

.gallery-image {
  width: 100%;
  height: auto;
  display: block;
  background: #1a1a1a;
  cursor: pointer;
  contain: layout style paint;
  /* GPU acceleration for smooth rendering */
  transform: translateZ(0);
  will-change: transform;
    /* Optimize image rendering */
    image-rendering: optimize-contrast;
    /* Disable dragging */
    -webkit-user-drag: none;
    -moz-user-drag: none;
  -webkit-user-select: none;
  -moz-user-select: none;
  -ms-user-select: none;
  user-select: none;
}

/* No hover effects for better performance */

.image-error {
  width: 100%;
  min-height: 200px; /* Give error placeholders a minimum height */
  display: flex;
  flex-direction: column;
  align-items: center;
  justify-content: center;
  background: #2a1a1a;
  color: #ff6b6b;
  font-size: 0.9rem;
  text-align: center;
  padding: 1rem;
  border-radius: 2px;
  border: 1px solid #333;
  cursor: pointer;
  contain: layout style paint;
}

.image-error-icon {
  font-size: 2rem;
  margin-bottom: 0.5rem;
}

/* Fullscreen overlay */
#fullscreen-overlay {
  position: fixed;
  inset: 0;
  background: rgba(0, 0, 0, 0.95);
  z-index: 1000;
  display: flex;
  align-items: center;
  justify-content: center;
}

#fullscreen-image {
  width: 100vw;
  height: 100vh;
  object-fit: contain;
  background: #000;
  /* GPU acceleration for smooth fullscreen navigation */
  transform: translateZ(0);
  will-change: transform;
    /* Optimize image rendering */
    image-rendering: optimize-contrast;
}

#close-fullscreen {
  position: absolute;
  top: 20px;
  right: 20px;
  width: 40px;
  height: 40px;
  border-radius: 50%;
  background: rgba(255, 255, 255, 0.2);
  color: white;
  border: none;
  font-size: 18px;
  cursor: pointer;
}

.nav-btn {
  position: absolute;
  top: 50%;
  transform: translateY(-50%);
  background: rgba(255, 255, 255, 0.2);
  color: white;
  border: none;
  padding: 20px 16px;
  border-radius: 50%;
  cursor: pointer;
  font-size: 2rem;
  transition: all 0.2s ease;
  z-index: 10;
}

.nav-btn:hover {
  background: rgba(255, 255, 255, 0.3);
  transform: translateY(-50%) scale(1.1);
}

.prev-btn {
  left: 20px;
}

.next-btn {
  right: 20px;
}

.nav-btn:disabled {
  opacity: 0.3;
  cursor: not-allowed;
}

/* Loading indicator */
#loading-indicator {
  position: fixed;
  top: 50%;
  left: 50%;
  transform: translate(-50%, -50%);
  text-align: center;
  z-index: 2000;
  background: rgba(0, 0, 0, 0.8);
  padding: 20px;
  border-radius: 10px;
  color: white;
  min-width: 250px;
}

/* Progress bar */
#progress-bar {
  width: 200px;
  height: 8px;
  background: rgba(255, 255, 255, 0.2);
  border-radius: 4px;
  margin: 10px auto;
  overflow: hidden;
}

#progress-fill {
  height: 100%;
  background: #007acc;
  width: 0%;
  transition: width 0.3s ease;
}

#progress-text {
  font-size: 0.9rem;
  color: #ccc;
}

.spinner {
  width: 40px;
  height: 40px;
  border: 4px solid #333;
  border-top: 4px solid #007acc;
  border-radius: 50%;
  animation: spin 1s linear infinite;
  margin: 0 auto 1rem;
}

@keyframes spin {
  0% {
    transform: rotate(0deg);
  }
  100% {
    transform: rotate(360deg);
  }
}

/* Archive management styles */
#archive-select-btn {
  background: #28a745;
  color: white;
  border: none;
  padding: 10px 15px;
  border-radius: 5px;
  cursor: pointer;
  margin-top: 10px;
  font-size: 14px;
}

#archive-select-btn:hover {
  background: #218838;
}

#processed-archives-section {
  margin-top: 20px;
  padding: 15px;
  background: rgba(255, 255, 255, 0.05);
  border-radius: 8px;
  border: 1px solid rgba(255, 255, 255, 0.1);
}

#processed-archives-section h3 {
  margin: 0 0 10px 0;
  color: #007acc;
  font-size: 16px;
}

.processed-archive-item {
  display: flex;
  justify-content: space-between;
  align-items: center;
  padding: 8px 12px;
  margin: 5px 0;
  background: rgba(255, 255, 255, 0.03);
  border-radius: 4px;
  border: 1px solid rgba(255, 255, 255, 0.05);
}

.archive-info {
  flex: 1;
}

.archive-info strong {
  display: block;
  color: white;
  font-size: 14px;
}

.archive-meta {
  color: #ccc;
  font-size: 12px;
  margin-top: 2px;
}

.load-archive-btn {
  background: #007acc;
  color: white;
  border: none;
  padding: 6px 12px;
  border-radius: 4px;
  cursor: pointer;
  font-size: 12px;
  transition: background 0.2s;
}

.load-archive-btn:hover {
  background: #005a9e;
}

/* Utility classes */
.hidden {
  display: none !important;
=======
    margin: 0;
    padding: 0;
    box-sizing: border-box;
}

body {
    font-family: -apple-system, BlinkMacSystemFont, 'Segoe UI', Roboto, Oxygen, Ubuntu, Cantarell, sans-serif;
    background-color: #1a1a1a;
    color: #ffffff;
    overflow: hidden;
    height: 100vh;
}

/* App container */
#app {
    height: 100vh;
    display: flex;
    flex-direction: column;
}

/* Gallery container */
#gallery-container {
    flex: 1;
    position: relative;
    overflow: hidden;
}

/* Drop zone */
#drop-zone {
    position: absolute;
    top: 0;
    left: 0;
    right: 0;
    bottom: 0;
    display: flex;
    align-items: center;
    justify-content: center;
    background: linear-gradient(135deg, #2a2a2a 0%, #1a1a1a 100%);
    border: 2px dashed #444;
    transition: all 0.3s ease;
}

#drop-zone.drag-over {
    background: linear-gradient(135deg, #3a3a3a 0%, #2a2a2a 100%);
    border-color: #666;
}

.drop-zone-content {
    text-align: center;
    max-width: 400px;
}

.drop-icon {
    font-size: 4rem;
    margin-bottom: 1rem;
    opacity: 0.7;
}

.drop-zone-content h2 {
    font-size: 1.5rem;
    margin-bottom: 0.5rem;
    font-weight: 300;
}

.drop-zone-content p {
    color: #ccc;
    margin-bottom: 2rem;
    font-size: 0.9rem;
}

#file-select-btn {
    background: #007acc;
    color: white;
    border: none;
    padding: 12px 24px;
    border-radius: 6px;
    font-size: 1rem;
    cursor: pointer;
    transition: background-color 0.2s ease;
}

#file-select-btn:hover {
    background: #005aa3;
}

/* Gallery grid */
#gallery-grid {
    position: absolute;
    top: 0;
    left: 0;
    right: 0;
    bottom: 0;
    overflow-y: auto;
    padding: 2px;
    display: grid;
    grid-template-columns: repeat(5, 1fr);
    gap: 2px;
    align-items: start;
    overflow-anchor: auto;
    contain: layout style;
}

/* Additional performance optimizations */

.gallery-image {
    width: 100%;
    height: auto;
    display: block;
    background: #1a1a1a;
    cursor: pointer;
    contain: layout style paint;
}

/* No hover effects for better performance */

.image-error {
    width: 100%;
    min-height: 200px; /* Give error placeholders a minimum height */
    display: flex;
    flex-direction: column;
    align-items: center;
    justify-content: center;
    background: #2a1a1a;
    color: #ff6b6b;
    font-size: 0.9rem;
    text-align: center;
    padding: 1rem;
    border-radius: 2px;
    border: 1px solid #333;
    cursor: pointer;
    contain: layout style paint;
}

.image-error-icon {
    font-size: 2rem;
    margin-bottom: 0.5rem;
}

/* Fullscreen overlay */
#fullscreen-overlay {
    position: fixed;
    inset: 0;
    background: rgba(0, 0, 0, 0.95);
    z-index: 1000;
    display: flex;
    align-items: center;
    justify-content: center;
}

#fullscreen-image {
    width: 100vw;
    height: 100vh;
    object-fit: contain;
    background: #000;
}

#close-fullscreen {
    position: absolute;
    top: 20px;
    right: 20px;
    width: 40px;
    height: 40px;
    border-radius: 50%;
    background: rgba(255, 255, 255, 0.2);
    color: white;
    border: none;
    font-size: 18px;
    cursor: pointer;
}

.nav-btn {
    position: absolute;
    top: 50%;
    transform: translateY(-50%);
    background: rgba(255, 255, 255, 0.2);
    color: white;
    border: none;
    padding: 20px 16px;
    border-radius: 50%;
    cursor: pointer;
    font-size: 2rem;
    transition: all 0.2s ease;
    z-index: 10;
}

.nav-btn:hover {
    background: rgba(255, 255, 255, 0.3);
    transform: translateY(-50%) scale(1.1);
}

.prev-btn {
    left: 20px;
}

.next-btn {
    right: 20px;
}

.nav-btn:disabled {
    opacity: 0.3;
    cursor: not-allowed;
}

/* Loading indicator */
#loading-indicator {
    position: fixed;
    top: 50%;
    left: 50%;
    transform: translate(-50%, -50%);
    text-align: center;
    z-index: 2000;
    background: rgba(0, 0, 0, 0.8);
    padding: 20px;
    border-radius: 10px;
    color: white;
    min-width: 250px;
}

/* Progress bar */
#progress-bar {
    width: 200px;
    height: 8px;
    background: rgba(255, 255, 255, 0.2);
    border-radius: 4px;
    margin: 10px auto;
    overflow: hidden;
}

#progress-fill {
    height: 100%;
    background: #007acc;
    width: 0%;
    transition: width 0.3s ease;
}

#progress-text {
    font-size: 0.9rem;
    color: #ccc;
}

.spinner {
    width: 40px;
    height: 40px;
    border: 4px solid #333;
    border-top: 4px solid #007acc;
    border-radius: 50%;
    animation: spin 1s linear infinite;
    margin: 0 auto 1rem;
}

@keyframes spin {
    0% { transform: rotate(0deg); }
    100% { transform: rotate(360deg); }
}

/* Utility classes */
.hidden {
    display: none !important;
>>>>>>> 42f356bf
}

/* Fixed 5-column layout for now */

/* Scrollbar styling */
::-webkit-scrollbar {
<<<<<<< HEAD
  width: 8px;
}

::-webkit-scrollbar-track {
  background: #1a1a1a;
}

::-webkit-scrollbar-thumb {
  background: #444;
  border-radius: 4px;
}

::-webkit-scrollbar-thumb:hover {
  background: #555;
=======
    width: 8px;
}

::-webkit-scrollbar-track {
    background: #1a1a1a;
}

::-webkit-scrollbar-thumb {
    background: #444;
    border-radius: 4px;
}

::-webkit-scrollbar-thumb:hover {
    background: #555;
>>>>>>> 42f356bf
}

/* Performance optimizations for smooth scrolling */
* {
<<<<<<< HEAD
  -webkit-font-smoothing: antialiased;
  -moz-osx-font-smoothing: grayscale;
}

html {
  scroll-behavior: smooth;
=======
    -webkit-font-smoothing: antialiased;
    -moz-osx-font-smoothing: grayscale;
}

html {
    scroll-behavior: smooth;
>>>>>>> 42f356bf
}

/* Performance optimizations */
.gallery-image {
<<<<<<< HEAD
  -webkit-backface-visibility: hidden;
  backface-visibility: hidden;
=======
    -webkit-backface-visibility: hidden;
    backface-visibility: hidden;
>>>>>>> 42f356bf
}<|MERGE_RESOLUTION|>--- conflicted
+++ resolved
@@ -1,9 +1,8 @@
 /* Reset and base styles */
 * {
-<<<<<<< HEAD
-  margin: 0;
-  padding: 0;
-  box-sizing: border-box;
+    margin: 0;
+    padding: 0;
+    box-sizing: border-box;
 }
 
 body {
@@ -350,294 +349,18 @@
 }
 
 .load-archive-btn:hover {
-  background: #005a9e;
-}
-
-/* Utility classes */
-.hidden {
-  display: none !important;
-=======
-    margin: 0;
-    padding: 0;
-    box-sizing: border-box;
-}
-
-body {
-    font-family: -apple-system, BlinkMacSystemFont, 'Segoe UI', Roboto, Oxygen, Ubuntu, Cantarell, sans-serif;
-    background-color: #1a1a1a;
-    color: #ffffff;
-    overflow: hidden;
-    height: 100vh;
-}
-
-/* App container */
-#app {
-    height: 100vh;
-    display: flex;
-    flex-direction: column;
-}
-
-/* Gallery container */
-#gallery-container {
-    flex: 1;
-    position: relative;
-    overflow: hidden;
-}
-
-/* Drop zone */
-#drop-zone {
-    position: absolute;
-    top: 0;
-    left: 0;
-    right: 0;
-    bottom: 0;
-    display: flex;
-    align-items: center;
-    justify-content: center;
-    background: linear-gradient(135deg, #2a2a2a 0%, #1a1a1a 100%);
-    border: 2px dashed #444;
-    transition: all 0.3s ease;
-}
-
-#drop-zone.drag-over {
-    background: linear-gradient(135deg, #3a3a3a 0%, #2a2a2a 100%);
-    border-color: #666;
-}
-
-.drop-zone-content {
-    text-align: center;
-    max-width: 400px;
-}
-
-.drop-icon {
-    font-size: 4rem;
-    margin-bottom: 1rem;
-    opacity: 0.7;
-}
-
-.drop-zone-content h2 {
-    font-size: 1.5rem;
-    margin-bottom: 0.5rem;
-    font-weight: 300;
-}
-
-.drop-zone-content p {
-    color: #ccc;
-    margin-bottom: 2rem;
-    font-size: 0.9rem;
-}
-
-#file-select-btn {
-    background: #007acc;
-    color: white;
-    border: none;
-    padding: 12px 24px;
-    border-radius: 6px;
-    font-size: 1rem;
-    cursor: pointer;
-    transition: background-color 0.2s ease;
-}
-
-#file-select-btn:hover {
-    background: #005aa3;
-}
-
-/* Gallery grid */
-#gallery-grid {
-    position: absolute;
-    top: 0;
-    left: 0;
-    right: 0;
-    bottom: 0;
-    overflow-y: auto;
-    padding: 2px;
-    display: grid;
-    grid-template-columns: repeat(5, 1fr);
-    gap: 2px;
-    align-items: start;
-    overflow-anchor: auto;
-    contain: layout style;
-}
-
-/* Additional performance optimizations */
-
-.gallery-image {
-    width: 100%;
-    height: auto;
-    display: block;
-    background: #1a1a1a;
-    cursor: pointer;
-    contain: layout style paint;
-}
-
-/* No hover effects for better performance */
-
-.image-error {
-    width: 100%;
-    min-height: 200px; /* Give error placeholders a minimum height */
-    display: flex;
-    flex-direction: column;
-    align-items: center;
-    justify-content: center;
-    background: #2a1a1a;
-    color: #ff6b6b;
-    font-size: 0.9rem;
-    text-align: center;
-    padding: 1rem;
-    border-radius: 2px;
-    border: 1px solid #333;
-    cursor: pointer;
-    contain: layout style paint;
-}
-
-.image-error-icon {
-    font-size: 2rem;
-    margin-bottom: 0.5rem;
-}
-
-/* Fullscreen overlay */
-#fullscreen-overlay {
-    position: fixed;
-    inset: 0;
-    background: rgba(0, 0, 0, 0.95);
-    z-index: 1000;
-    display: flex;
-    align-items: center;
-    justify-content: center;
-}
-
-#fullscreen-image {
-    width: 100vw;
-    height: 100vh;
-    object-fit: contain;
-    background: #000;
-}
-
-#close-fullscreen {
-    position: absolute;
-    top: 20px;
-    right: 20px;
-    width: 40px;
-    height: 40px;
-    border-radius: 50%;
-    background: rgba(255, 255, 255, 0.2);
-    color: white;
-    border: none;
-    font-size: 18px;
-    cursor: pointer;
-}
-
-.nav-btn {
-    position: absolute;
-    top: 50%;
-    transform: translateY(-50%);
-    background: rgba(255, 255, 255, 0.2);
-    color: white;
-    border: none;
-    padding: 20px 16px;
-    border-radius: 50%;
-    cursor: pointer;
-    font-size: 2rem;
-    transition: all 0.2s ease;
-    z-index: 10;
-}
-
-.nav-btn:hover {
-    background: rgba(255, 255, 255, 0.3);
-    transform: translateY(-50%) scale(1.1);
-}
-
-.prev-btn {
-    left: 20px;
-}
-
-.next-btn {
-    right: 20px;
-}
-
-.nav-btn:disabled {
-    opacity: 0.3;
-    cursor: not-allowed;
-}
-
-/* Loading indicator */
-#loading-indicator {
-    position: fixed;
-    top: 50%;
-    left: 50%;
-    transform: translate(-50%, -50%);
-    text-align: center;
-    z-index: 2000;
-    background: rgba(0, 0, 0, 0.8);
-    padding: 20px;
-    border-radius: 10px;
-    color: white;
-    min-width: 250px;
-}
-
-/* Progress bar */
-#progress-bar {
-    width: 200px;
-    height: 8px;
-    background: rgba(255, 255, 255, 0.2);
-    border-radius: 4px;
-    margin: 10px auto;
-    overflow: hidden;
-}
-
-#progress-fill {
-    height: 100%;
-    background: #007acc;
-    width: 0%;
-    transition: width 0.3s ease;
-}
-
-#progress-text {
-    font-size: 0.9rem;
-    color: #ccc;
-}
-
-.spinner {
-    width: 40px;
-    height: 40px;
-    border: 4px solid #333;
-    border-top: 4px solid #007acc;
-    border-radius: 50%;
-    animation: spin 1s linear infinite;
-    margin: 0 auto 1rem;
-}
-
-@keyframes spin {
-    0% { transform: rotate(0deg); }
-    100% { transform: rotate(360deg); }
+    background: #005a9e;
 }
 
 /* Utility classes */
 .hidden {
     display: none !important;
->>>>>>> 42f356bf
 }
 
 /* Fixed 5-column layout for now */
 
 /* Scrollbar styling */
 ::-webkit-scrollbar {
-<<<<<<< HEAD
-  width: 8px;
-}
-
-::-webkit-scrollbar-track {
-  background: #1a1a1a;
-}
-
-::-webkit-scrollbar-thumb {
-  background: #444;
-  border-radius: 4px;
-}
-
-::-webkit-scrollbar-thumb:hover {
-  background: #555;
-=======
     width: 8px;
 }
 
@@ -652,35 +375,20 @@
 
 ::-webkit-scrollbar-thumb:hover {
     background: #555;
->>>>>>> 42f356bf
 }
 
 /* Performance optimizations for smooth scrolling */
 * {
-<<<<<<< HEAD
-  -webkit-font-smoothing: antialiased;
-  -moz-osx-font-smoothing: grayscale;
-}
-
-html {
-  scroll-behavior: smooth;
-=======
     -webkit-font-smoothing: antialiased;
     -moz-osx-font-smoothing: grayscale;
 }
 
 html {
     scroll-behavior: smooth;
->>>>>>> 42f356bf
 }
 
 /* Performance optimizations */
 .gallery-image {
-<<<<<<< HEAD
-  -webkit-backface-visibility: hidden;
-  backface-visibility: hidden;
-=======
     -webkit-backface-visibility: hidden;
     backface-visibility: hidden;
->>>>>>> 42f356bf
 }