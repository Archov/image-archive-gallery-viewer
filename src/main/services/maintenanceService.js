const os = require('os');
const path = require('path');
const fs = require('fs').promises;
<<<<<<< HEAD
const path = require('path');
const os = require('os');
=======
>>>>>>> b5ff78c3

/**
 * Cleans up old temp extraction directories.
 * Each session creates a temp directory that should be cleaned up after use.
 */
async function cleanupExtractedImages(maxAgeMinutes = 30) {
<<<<<<< HEAD
  const tempBaseDir = path.join(os.tmpdir(), 'kemono-gallery');
=======
  const tempDir = os.tmpdir();
>>>>>>> b5ff78c3
  const maxAge = maxAgeMinutes * 60 * 1000;

  try {
<<<<<<< HEAD
    // Check if the temp base directory exists
    const exists = await fs.access(tempBaseDir).then(() => true).catch(() => false);
    if (!exists) {
      return; // Nothing to cleanup
    }

    const entries = await fs.readdir(tempBaseDir, { withFileTypes: true });
    
    for (const entry of entries) {
      if (!entry.isDirectory()) continue;
      
      const sessionDir = path.join(tempBaseDir, entry.name);
      
      try {
        const stat = await fs.stat(sessionDir);
        const age = now - stat.mtime.getTime();
        
        if (age > maxAge) {
          await fs.rm(sessionDir, { recursive: true, force: true });
          console.log(`Cleaned up old temp session directory: ${sessionDir}`);
        }
      } catch (error) {
        // Directory might be in use or already deleted, ignore
        console.warn(`Failed to cleanup temp directory ${sessionDir}:`, error.message);
      }
    }
  } catch (error) {
    console.warn('Failed to cleanup extracted images:', error.message);
  }
}

/**
 * Cleans up all temp extraction directories immediately.
 * Useful for app shutdown or manual cleanup.
 */
async function cleanupAllTempDirectories() {
  const tempBaseDir = path.join(os.tmpdir(), 'kemono-gallery');
  
  try {
    const exists = await fs.access(tempBaseDir).then(() => true).catch(() => false);
    if (exists) {
      await fs.rm(tempBaseDir, { recursive: true, force: true });
      console.log(`Cleaned up all temp extraction directories: ${tempBaseDir}`);
    }
  } catch (error) {
    console.warn('Failed to cleanup all temp directories:', error.message);
=======
    // Clean up old temp directories used by the app
    const items = await fs.readdir(tempDir);

    for (const item of items) {
      const itemPath = path.join(tempDir, item);

      if (item.startsWith('archive-image-') || item.startsWith('archive-metadata-')) {
        try {
          const stat = await fs.stat(itemPath);

          if (stat.isDirectory() && Date.now() - stat.mtime.getTime() > maxAge) {
            await fs.rm(itemPath, { recursive: true, force: true });
            console.log(`Cleaned up old temp directory: ${itemPath}`);
          }
        } catch (error) {
          // Directory does not exist or cannot be accessed; ignore
        }
      }
    }
  } catch (error) {
    console.error('Failed to cleanup temp directories:', error);
>>>>>>> b5ff78c3
  }
}

module.exports = {
  cleanupExtractedImages,
  cleanupAllTempDirectories
};<|MERGE_RESOLUTION|>--- conflicted
+++ resolved
@@ -1,26 +1,18 @@
 const os = require('os');
 const path = require('path');
 const fs = require('fs').promises;
-<<<<<<< HEAD
 const path = require('path');
 const os = require('os');
-=======
->>>>>>> b5ff78c3
 
 /**
  * Cleans up old temp extraction directories.
  * Each session creates a temp directory that should be cleaned up after use.
  */
 async function cleanupExtractedImages(maxAgeMinutes = 30) {
-<<<<<<< HEAD
   const tempBaseDir = path.join(os.tmpdir(), 'kemono-gallery');
-=======
-  const tempDir = os.tmpdir();
->>>>>>> b5ff78c3
   const maxAge = maxAgeMinutes * 60 * 1000;
 
   try {
-<<<<<<< HEAD
     // Check if the temp base directory exists
     const exists = await fs.access(tempBaseDir).then(() => true).catch(() => false);
     if (!exists) {
@@ -67,29 +59,6 @@
     }
   } catch (error) {
     console.warn('Failed to cleanup all temp directories:', error.message);
-=======
-    // Clean up old temp directories used by the app
-    const items = await fs.readdir(tempDir);
-
-    for (const item of items) {
-      const itemPath = path.join(tempDir, item);
-
-      if (item.startsWith('archive-image-') || item.startsWith('archive-metadata-')) {
-        try {
-          const stat = await fs.stat(itemPath);
-
-          if (stat.isDirectory() && Date.now() - stat.mtime.getTime() > maxAge) {
-            await fs.rm(itemPath, { recursive: true, force: true });
-            console.log(`Cleaned up old temp directory: ${itemPath}`);
-          }
-        } catch (error) {
-          // Directory does not exist or cannot be accessed; ignore
-        }
-      }
-    }
-  } catch (error) {
-    console.error('Failed to cleanup temp directories:', error);
->>>>>>> b5ff78c3
   }
 }
 
