const { contextBridge, ipcRenderer } = require('electron');

contextBridge.exposeInMainWorld('electronAPI', {
  // Archive loading
  loadArchive: (url, librarySizeGB) => ipcRenderer.invoke('load-archive', url, librarySizeGB),
<<<<<<< HEAD
  showLocalArchiveDialog: (filePath) => ipcRenderer.invoke('show-local-archive-dialog', filePath),
  loadLocalArchive: (filePath, librarySizeGB, options) => ipcRenderer.invoke('load-local-archive', filePath, librarySizeGB, options),
  loadLocalArchiveFromData: (fileData, librarySizeGB) => ipcRenderer.invoke('load-local-archive-from-data', fileData, librarySizeGB),
=======
  loadLocalArchive: (filePath) => ipcRenderer.invoke('load-local-archive', filePath),
>>>>>>> b5ff78c3
  
  // Settings
  loadSettings: () => ipcRenderer.invoke('load-settings'),
  saveSettings: (settings) => ipcRenderer.invoke('save-settings', settings),
  
  // History
  loadHistory: () => ipcRenderer.invoke('load-history'),
  addToHistory: (historyItem) => ipcRenderer.invoke('add-to-history', historyItem),
  toggleHistoryStar: (historyId) => ipcRenderer.invoke('toggle-history-star', historyId),
  clearHistory: () => ipcRenderer.invoke('clear-history'),
  
<<<<<<< HEAD
  // Library management (renamed from cache)
=======
  // Library management
>>>>>>> b5ff78c3
  getLibraryInfo: () => ipcRenderer.invoke('get-library-info'),
  clearLibrary: () => ipcRenderer.invoke('clear-library'),
  
  // Backup management
  listBackups: () => ipcRenderer.invoke('list-backups'),
  restoreBackup: (filename, timestamp) => ipcRenderer.invoke('restore-backup', filename, timestamp),
  
  // History management - rename and reorder
  renameHistoryItem: (historyId, newName) => ipcRenderer.invoke('rename-history-item', historyId, newName),
  reorderHistory: (newOrder) => ipcRenderer.invoke('reorder-history', newOrder),
  
  // Image starring
  toggleImageStar: (archiveId, imageId) => ipcRenderer.invoke('toggle-image-star', archiveId, imageId),
  
  // Download progress
  onDownloadProgress: (callback) => ipcRenderer.on('download-progress', callback),
  removeDownloadProgressListener: () => ipcRenderer.removeAllListeners('download-progress')
});<|MERGE_RESOLUTION|>--- conflicted
+++ resolved
@@ -3,13 +3,9 @@
 contextBridge.exposeInMainWorld('electronAPI', {
   // Archive loading
   loadArchive: (url, librarySizeGB) => ipcRenderer.invoke('load-archive', url, librarySizeGB),
-<<<<<<< HEAD
   showLocalArchiveDialog: (filePath) => ipcRenderer.invoke('show-local-archive-dialog', filePath),
   loadLocalArchive: (filePath, librarySizeGB, options) => ipcRenderer.invoke('load-local-archive', filePath, librarySizeGB, options),
   loadLocalArchiveFromData: (fileData, librarySizeGB) => ipcRenderer.invoke('load-local-archive-from-data', fileData, librarySizeGB),
-=======
-  loadLocalArchive: (filePath) => ipcRenderer.invoke('load-local-archive', filePath),
->>>>>>> b5ff78c3
   
   // Settings
   loadSettings: () => ipcRenderer.invoke('load-settings'),
@@ -21,11 +17,7 @@
   toggleHistoryStar: (historyId) => ipcRenderer.invoke('toggle-history-star', historyId),
   clearHistory: () => ipcRenderer.invoke('clear-history'),
   
-<<<<<<< HEAD
-  // Library management (renamed from cache)
-=======
   // Library management
->>>>>>> b5ff78c3
   getLibraryInfo: () => ipcRenderer.invoke('get-library-info'),
   clearLibrary: () => ipcRenderer.invoke('clear-library'),
   
